// vim: set tabstop=4 shiftwidth=4 noexpandtab:
/*
Gwenview: an image viewer
Copyright 2008 Aurélien Gâteau <agateau@kde.org>

This program is free software; you can redistribute it and/or
modify it under the terms of the GNU General Public License
as published by the Free Software Foundation; either version 2
of the License, or (at your option) any later version.

This program is distributed in the hope that it will be useful,
but WITHOUT ANY WARRANTY; without even the implied warranty of
MERCHANTABILITY or FITNESS FOR A PARTICULAR PURPOSE.  See the
GNU General Public License for more details.

You should have received a copy of the GNU General Public License
along with this program; if not, write to the Free Software
Foundation, Inc., 51 Franklin Street, Fifth Floor, Cambridge, MA 02110-1301, USA.

*/
// Self
#include "documentview.moc"

// Qt
#include <QAbstractScrollArea>
#include <QMouseEvent>
#include <QPainter>
#include <QScrollBar>
#include <QToolButton>
#include <QVBoxLayout>

// KDE
#include <kaction.h>
#include <kdebug.h>
#include <klocale.h>
#include <kmodifierkeyinfo.h>
#include <kpixmapsequence.h>
#include <kpixmapsequencewidget.h>
#include <kstandarddirs.h>
#include <kurl.h>

// Local
#include <lib/document/document.h>
#include <lib/document/documentfactory.h>
#include <lib/documentview/messageviewadapter.h>
#include <lib/documentview/imageviewadapter.h>
#include <lib/documentview/svgviewadapter.h>
#include <lib/documentview/videoviewadapter.h>
#include <lib/gwenviewconfig.h>
#include <lib/mimetypeutils.h>
#include <lib/signalblocker.h>
#include <lib/widgetfloater.h>

namespace Gwenview {

#undef ENABLE_LOG
#undef LOG
//#define ENABLE_LOG
#ifdef ENABLE_LOG
#define LOG(x) kDebug() << x
#else
#define LOG(x) ;
#endif

static const qreal REAL_DELTA = 0.001;
static const qreal MAXIMUM_ZOOM_VALUE = qreal(DocumentView::MaximumZoom);


struct DocumentViewPrivate {
	DocumentView* that;
	KActionCollection* mActionCollection;
<<<<<<< HEAD
=======
	ZoomWidget* mZoomWidget;
	KAction* mZoomToFitAction;
	KModifierKeyInfo* mModifierKeyInfo;
>>>>>>> 92f47ada
	QCursor mZoomCursor;
	QCursor mPreviousCursor;

	KPixmapSequenceWidget* mLoadingIndicator;

	AbstractDocumentViewAdapter* mAdapter;
	QList<qreal> mZoomSnapValues;
	Document::Ptr mDocument;
	bool mCurrent;


	void setCurrentAdapter(AbstractDocumentViewAdapter* adapter) {
		Q_ASSERT(adapter);
		delete mAdapter;
		mAdapter = adapter;

		mAdapter->loadConfig();

		QObject::connect(mAdapter, SIGNAL(previousImageRequested()),
			that, SIGNAL(previousImageRequested()) );
		QObject::connect(mAdapter, SIGNAL(nextImageRequested()),
			that, SIGNAL(nextImageRequested()) );
		QObject::connect(mAdapter, SIGNAL(zoomInRequested(const QPoint&)),
			that, SLOT(zoomIn(const QPoint&)) );
		QObject::connect(mAdapter, SIGNAL(zoomOutRequested(const QPoint&)),
			that, SLOT(zoomOut(const QPoint&)) );

		that->layout()->addWidget(mAdapter->widget());

		if (mAdapter->canZoom()) {
			QObject::connect(mAdapter, SIGNAL(zoomChanged(qreal)),
				that, SLOT(slotZoomChanged(qreal)) );
			QObject::connect(mAdapter, SIGNAL(zoomToFitChanged(bool)),
				that, SIGNAL(zoomToFitChanged(bool)) );
		}
		mAdapter->installEventFilterOnViewWidgets(that);

		QAbstractScrollArea* area = qobject_cast<QAbstractScrollArea*>(mAdapter->widget());
		if (area) {
			QObject::connect(area->horizontalScrollBar(), SIGNAL(valueChanged(int)),
				that, SIGNAL(positionChanged()));
			QObject::connect(area->verticalScrollBar(), SIGNAL(valueChanged(int)),
				that, SIGNAL(positionChanged()));
		}

		that->adapterChanged();
		that->positionChanged();
		if (mAdapter->canZoom()) {
			that->zoomToFitChanged(mAdapter->zoomToFit());
		}
	}

	void setupZoomCursor() {
		QString path = KStandardDirs::locate("appdata", "cursors/zoom.png");
		QPixmap cursorPixmap = QPixmap(path);
		mZoomCursor = QCursor(cursorPixmap);
	}

	void setZoomCursor() {
		QCursor currentCursor = mAdapter->cursor();
		if (currentCursor.pixmap().cacheKey() == mZoomCursor.pixmap().cacheKey()) {
			return;
		}
		mPreviousCursor = currentCursor;
		mAdapter->setCursor(mZoomCursor);
	}

	void restoreCursor() {
		mAdapter->setCursor(mPreviousCursor);
	}

	void setupLoadingIndicator() {
		KPixmapSequence sequence("process-working", 22);
		mLoadingIndicator = new KPixmapSequenceWidget;
		mLoadingIndicator->setSequence(sequence);
		mLoadingIndicator->setInterval(100);

		WidgetFloater* floater = new WidgetFloater(that);
		floater->setChildWidget(mLoadingIndicator);
	}

	void updateCaption() {
		QString caption;
		if (!mAdapter) {
			emit that->captionUpdateRequested(caption);
			return;
		}

		Document::Ptr doc = mAdapter->document();
		if (!doc) {
			emit that->captionUpdateRequested(caption);
			return;
		}

		caption = doc->url().fileName();
		QSize size = doc->size();
		if (size.isValid()) {
			caption +=
				QString(" - %1x%2")
					.arg(size.width())
					.arg(size.height());
			if (mAdapter->canZoom()) {
				int intZoom = qRound(mAdapter->zoom() * 100);
				caption += QString(" - %1%")
					.arg(intZoom);
			}
		}
		emit that->captionUpdateRequested(caption);
	}


	void uncheckZoomToFit() {
		if (mAdapter->zoomToFit()) {
			mAdapter->setZoomToFit(false);
		}
	}


	void setZoom(qreal zoom, const QPoint& center = QPoint(-1, -1)) {
		uncheckZoomToFit();
		zoom = qBound(that->minimumZoom(), zoom, MAXIMUM_ZOOM_VALUE);
		mAdapter->setZoom(zoom, center);
	}


	void updateZoomSnapValues() {
		qreal min = that->minimumZoom();

		mZoomSnapValues.clear();
		if (min < 1.) {
			mZoomSnapValues << min;
			for (qreal invZoom = 16.; invZoom > 1.; invZoom /= 2.) {
				qreal zoom = 1. / invZoom;
				if (zoom > min) {
					mZoomSnapValues << zoom;
				}
			}
		}
		for (qreal zoom = 1; zoom <= MAXIMUM_ZOOM_VALUE ; zoom += 1.) {
			mZoomSnapValues << zoom;
		}

		that->minimumZoomChanged(min);
	}


	void showLoadingIndicator() {
		if (!mLoadingIndicator) {
			setupLoadingIndicator();
		}
		mLoadingIndicator->show();
		mLoadingIndicator->raise();
	}


	void hideLoadingIndicator() {
		if (!mLoadingIndicator) {
			return;
		}
		mLoadingIndicator->hide();
	}


	bool adapterMousePressEventFilter(QMouseEvent* event) {
		if (mAdapter->canZoom()) {
			if (event->modifiers() == Qt::ControlModifier) {
				// Ctrl + Left or right button => zoom in or out
				if (event->button() == Qt::LeftButton) {
					that->zoomIn(event->pos());
				} else if (event->button() == Qt::RightButton) {
					that->zoomOut(event->pos());
				}
				return true;
			} else if (event->button() == Qt::MidButton) {
				// Middle click => toggle zoom to fit
				that->setZoomToFit(!mAdapter->zoomToFit());
				return true;
			}
		}
		return false;
	}

	bool adapterMouseReleaseEventFilter(QMouseEvent* event) {
		if (mAdapter->canZoom() && event->modifiers() == Qt::ControlModifier) {
			// Eat the mouse release so that the svg view does not restore its
			// drag cursor on release: we want the zoom cursor to stay as long
			// as Control is held down.
			return true;
		}
		return false;
	}

	bool adapterMouseDoubleClickEventFilter(QMouseEvent* event) {
		if (event->modifiers() == Qt::NoModifier) {
			that->toggleFullScreenRequested();
			return true;
		}
		return false;
	}


	bool adapterWheelEventFilter(QWheelEvent* event) {
		if (mAdapter->canZoom() && event->modifiers() & Qt::ControlModifier) {
			// Ctrl + wheel => zoom in or out
			if (event->delta() > 0) {
				that->zoomIn(event->pos());
			} else {
				that->zoomOut(event->pos());
			}
			return true;
		}
		if (event->modifiers() == Qt::NoModifier
			&& GwenviewConfig::mouseWheelBehavior() == MouseWheelBehavior::Browse
			) {
			// Browse with mouse wheel
			if (event->delta() > 0) {
				that->previousImageRequested();
			} else {
				that->nextImageRequested();
			}
			return true;
		}
		return false;
	}


	bool adapterContextMenuEventFilter(QContextMenuEvent* event) {
		// Filter out context menu if Ctrl is down to avoid showing it when
		// zooming out with Ctrl + Right button
		if (event->modifiers() == Qt::ControlModifier) {
			return true;
		}
		return false;
	}
};


DocumentView::DocumentView(QWidget* parent, KActionCollection* actionCollection)
: QWidget(parent)
, d(new DocumentViewPrivate) {
	d->that = this;
	d->mActionCollection = actionCollection;
	d->mModifierKeyInfo = new KModifierKeyInfo(this);
	connect(d->mModifierKeyInfo, SIGNAL(keyPressed(Qt::Key, bool)), SLOT(slotKeyPressed(Qt::Key, bool)));
	d->mLoadingIndicator = 0;
	QVBoxLayout* layout = new QVBoxLayout(this);
	layout->setMargin(0);
	d->mAdapter = 0;
	d->setupZoomCursor();
	d->setCurrentAdapter(new MessageViewAdapter(this));
	d->mCurrent = false;
}


DocumentView::~DocumentView() {
	delete d;
}


AbstractDocumentViewAdapter* DocumentView::adapter() const {
	return d->mAdapter;
}


void DocumentView::createAdapterForDocument() {
	Q_ASSERT(d->mAdapter);
	const MimeTypeUtils::Kind documentKind = d->mDocument->kind();
	if (documentKind != MimeTypeUtils::KIND_UNKNOWN && documentKind == d->mAdapter->kind()) {
		// Do not reuse for KIND_UNKNOWN: we may need to change the message
		LOG("Reusing current adapter");
		return;
	}
	AbstractDocumentViewAdapter* adapter = 0;
	switch (documentKind) {
	case MimeTypeUtils::KIND_RASTER_IMAGE:
		adapter = new ImageViewAdapter(this);
		break;
	case MimeTypeUtils::KIND_SVG_IMAGE:
		adapter = new SvgViewAdapter(this);
		break;
	case MimeTypeUtils::KIND_VIDEO:
		adapter = new VideoViewAdapter(this);
		connect(adapter, SIGNAL(videoFinished()),
			SIGNAL(videoFinished()));
		break;
	case MimeTypeUtils::KIND_UNKNOWN:
		adapter = new MessageViewAdapter(this);
		static_cast<MessageViewAdapter*>(adapter)->setErrorMessage(i18n("Gwenview does not know how to display this kind of document"));
		break;
	default:
		kWarning() << "should not be called for documentKind=" << documentKind;
		adapter = new MessageViewAdapter(this);
		break;
	}

	d->setCurrentAdapter(adapter);
}


void DocumentView::openUrl(const KUrl& url) {
	if (d->mDocument) {
		disconnect(d->mDocument.data(), 0, this, 0);
	}
	d->mDocument = DocumentFactory::instance()->load(url);
	connect(d->mDocument.data(), SIGNAL(busyChanged(const KUrl&, bool)), SLOT(slotBusyChanged(const KUrl&, bool)));

	if (d->mDocument->loadingState() < Document::KindDetermined) {
		MessageViewAdapter* messageViewAdapter = qobject_cast<MessageViewAdapter*>(d->mAdapter);
		if (messageViewAdapter) {
			messageViewAdapter->setInfoMessage(QString());
		}
		d->showLoadingIndicator();
		connect(d->mDocument.data(), SIGNAL(kindDetermined(const KUrl&)),
			SLOT(finishOpenUrl()));
	} else {
		finishOpenUrl();
	}
}


void DocumentView::finishOpenUrl() {
	disconnect(d->mDocument.data(), SIGNAL(kindDetermined(const KUrl&)),
		this, SLOT(finishOpenUrl()));
	if (d->mDocument->loadingState() < Document::KindDetermined) {
		kWarning() << "d->mDocument->loadingState() < Document::KindDetermined, this should not happen!";
		return;
	}

	if (d->mDocument->loadingState() == Document::LoadingFailed) {
		slotLoadingFailed();
		return;
	}
	createAdapterForDocument();

	connect(d->mDocument.data(), SIGNAL(downSampledImageReady()),
		SLOT(slotLoaded()) );
	connect(d->mDocument.data(), SIGNAL(loaded(const KUrl&)),
		SLOT(slotLoaded()) );
	connect(d->mDocument.data(), SIGNAL(loadingFailed(const KUrl&)),
		SLOT(slotLoadingFailed()) );
	d->mAdapter->setDocument(d->mDocument);
	d->updateCaption();

	if (d->mDocument->loadingState() == Document::Loaded) {
		slotLoaded();
	}
}


void DocumentView::reset() {
	d->hideLoadingIndicator();
	if (d->mDocument) {
		disconnect(d->mDocument.data(), 0, this, 0);
		d->mDocument = 0;
	}
	d->setCurrentAdapter(new MessageViewAdapter(this));
}


bool DocumentView::isEmpty() const {
	return d->mAdapter->kind() == MimeTypeUtils::KIND_UNKNOWN;
}


void DocumentView::slotLoaded() {
	d->hideLoadingIndicator();
	d->updateCaption();
	d->updateZoomSnapValues();
	emit completed();
}


void DocumentView::slotLoadingFailed() {
	d->hideLoadingIndicator();
	MessageViewAdapter* adapter = new MessageViewAdapter(this);
	adapter->setDocument(d->mDocument);
	QString message = i18n("Loading <filename>%1</filename> failed", d->mDocument->url().fileName());
	adapter->setErrorMessage(message, d->mDocument->errorString());
	d->setCurrentAdapter(adapter);
	emit completed();
}


void DocumentView::setZoomToFit(bool on) {
	if (on == d->mAdapter->zoomToFit()) {
		return;
	}
	d->mAdapter->setZoomToFit(on);
	if (!on) {
		d->mAdapter->setZoom(1.);
	}
}


bool DocumentView::zoomToFit() const {
	return d->mAdapter->zoomToFit();
}


void DocumentView::zoomActualSize() {
	d->uncheckZoomToFit();
	d->mAdapter->setZoom(1.);
}


void DocumentView::zoomIn(const QPoint& center) {
	qreal currentZoom = d->mAdapter->zoom();

	Q_FOREACH(qreal zoom, d->mZoomSnapValues) {
		if (zoom > currentZoom + REAL_DELTA) {
			d->setZoom(zoom, center);
			return;
		}
	}
}


void DocumentView::zoomOut(const QPoint& center) {
	qreal currentZoom = d->mAdapter->zoom();

	QListIterator<qreal> it(d->mZoomSnapValues);
	it.toBack();
	while (it.hasPrevious()) {
		qreal zoom = it.previous();
		if (zoom < currentZoom - REAL_DELTA) {
			d->setZoom(zoom, center);
			return;
		}
	}
}


void DocumentView::slotZoomChanged(qreal zoom) {
	d->updateCaption();
	zoomChanged(zoom);
}


void DocumentView::setZoom(qreal zoom) {
	d->setZoom(zoom);
}


qreal DocumentView::zoom() const {
	return d->mAdapter->zoom();
}


bool DocumentView::eventFilter(QObject*, QEvent* event) {
	if (event->type() == QEvent::MouseButtonPress) {
		return d->adapterMousePressEventFilter(static_cast<QMouseEvent*>(event));
	} else if (event->type() == QEvent::MouseButtonRelease) {
		clicked(this);
		return d->adapterMouseReleaseEventFilter(static_cast<QMouseEvent*>(event));
	} else if (event->type() == QEvent::Resize) {
		d->updateZoomSnapValues();
	} else if (event->type() == QEvent::MouseButtonDblClick) {
		return d->adapterMouseDoubleClickEventFilter(static_cast<QMouseEvent*>(event));
	} else if (event->type() == QEvent::Wheel) {
		return d->adapterWheelEventFilter(static_cast<QWheelEvent*>(event));
	} else if (event->type() == QEvent::ContextMenu) {
		return d->adapterContextMenuEventFilter(static_cast<QContextMenuEvent*>(event));
	}

	return false;
}


void DocumentView::paintEvent(QPaintEvent* event) {
	QWidget::paintEvent(event);
	if (layout()->margin() == 0) {
		return;
	}
	QPainter painter(this);
	QWidget* widget = d->mAdapter->widget();
	painter.fillRect(rect(), widget->palette().color(widget->backgroundRole()));
	if (d->mCurrent) {
		painter.setBrush(Qt::NoBrush);
		painter.setPen(QPen(palette().highlight().color(), 2));
		painter.setRenderHint(QPainter::Antialiasing);
		QRectF selectionRect = QRectF(rect()).adjusted(2, 2, -2, -2);
		painter.drawRoundedRect(selectionRect, 3, 3);
	}
}


void DocumentView::slotBusyChanged(const KUrl&, bool busy) {
	if (busy) {
		d->showLoadingIndicator();
	} else {
		d->hideLoadingIndicator();
	}
}


<<<<<<< HEAD
qreal DocumentView::minimumZoom() const {
	// There is no point zooming out less than zoomToFit, but make sure it does
	// not get too small either
	return qMax(0.001, qMin(double(d->mAdapter->computeZoomToFit()), 1.));
}


void DocumentView::setCompareMode(bool compare) {
	layout()->setMargin(compare ? 4 : 0);
}


void DocumentView::setCurrent(bool value) {
	d->mCurrent = value;
	update();
}


bool DocumentView::isCurrent() const {
	return d->mCurrent;
}


QPoint DocumentView::position() const {
	QAbstractScrollArea* area = qobject_cast<QAbstractScrollArea*>(d->mAdapter->widget());
	if (!area) {
		return QPoint();
	}
	return QPoint(
		area->horizontalScrollBar()->value(),
		area->verticalScrollBar()->value()
		);
}


void DocumentView::setPosition(const QPoint& pos) {
	QAbstractScrollArea* area = qobject_cast<QAbstractScrollArea*>(d->mAdapter->widget());
	if (!area) {
		return;
	}
	area->horizontalScrollBar()->setValue(pos.x());
	area->verticalScrollBar()->setValue(pos.y());
=======
void DocumentView::slotKeyPressed(Qt::Key key, bool pressed)
{
	if (key == Qt::Key_Control) {
		if (pressed) {
			d->setZoomCursor();
		} else {
			d->restoreCursor();
		}
	}
>>>>>>> 92f47ada
}


} // namespace<|MERGE_RESOLUTION|>--- conflicted
+++ resolved
@@ -69,12 +69,7 @@
 struct DocumentViewPrivate {
 	DocumentView* that;
 	KActionCollection* mActionCollection;
-<<<<<<< HEAD
-=======
-	ZoomWidget* mZoomWidget;
-	KAction* mZoomToFitAction;
 	KModifierKeyInfo* mModifierKeyInfo;
->>>>>>> 92f47ada
 	QCursor mZoomCursor;
 	QCursor mPreviousCursor;
 
@@ -570,7 +565,6 @@
 }
 
 
-<<<<<<< HEAD
 qreal DocumentView::minimumZoom() const {
 	// There is no point zooming out less than zoomToFit, but make sure it does
 	// not get too small either
@@ -613,7 +607,9 @@
 	}
 	area->horizontalScrollBar()->setValue(pos.x());
 	area->verticalScrollBar()->setValue(pos.y());
-=======
+}
+
+
 void DocumentView::slotKeyPressed(Qt::Key key, bool pressed)
 {
 	if (key == Qt::Key_Control) {
@@ -623,7 +619,6 @@
 			d->restoreCursor();
 		}
 	}
->>>>>>> 92f47ada
 }
 
 
