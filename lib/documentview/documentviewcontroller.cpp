--- conflicted
+++ resolved
@@ -212,25 +212,11 @@
     connect(d->mView, &DocumentView::zoomToFillChanged, this, &DocumentViewController::updateZoomToFillActionFromView);
     connect(d->mView, &DocumentView::currentToolChanged, this, &DocumentViewController::updateTool);
 
-<<<<<<< HEAD
-    connect(d->mZoomToFitAction, &QAction::toggled, d->mView, &DocumentView::setZoomToFit);
-    connect(d->mZoomToFillAction, &QAction::toggled, d->mView, &DocumentView::setZoomToFill);
-    connect(d->mActualSizeAction, &QAction::toggled, d->mView, [this](bool checked) {
-        if (checked) {
-            d->mView->setZoom(1.0);
-        }
-    });
-    connect(d->mZoomInAction, SIGNAL(triggered()), d->mView, SLOT(zoomIn()));
-    connect(d->mZoomOutAction, SIGNAL(triggered()), d->mView, SLOT(zoomOut()));
-=======
     connect(d->mZoomToFitAction, &QAction::triggered, d->mView, &DocumentView::toggleZoomToFit);
     connect(d->mZoomToFillAction, &QAction::triggered, d->mView, &DocumentView::toggleZoomToFill);
     connect(d->mActualSizeAction, &QAction::triggered, d->mView, &DocumentView::zoomActualSize);
-    connect(d->mZoomInAction, SIGNAL(triggered()),
-            d->mView, SLOT(zoomIn()));
-    connect(d->mZoomOutAction, SIGNAL(triggered()),
-            d->mView, SLOT(zoomOut()));
->>>>>>> 9fe7417f
+    connect(d->mZoomInAction, SIGNAL(triggered()), d->mView, SLOT(zoomIn()));
+    connect(d->mZoomOutAction, SIGNAL(triggered()), d->mView, SLOT(zoomOut()));
 
     connect(d->mToggleBirdEyeViewAction, &QAction::triggered, d->mView, &DocumentView::toggleBirdEyeView);
 
