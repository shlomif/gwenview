project(gwenviewlib)

set(LIBGWENVIEW_VERSION "4.97.0")

# Extract version of libjpeg so that we can use the appropriate dir
# See bug #227313
message(STATUS "Looking for libjpeg version in ${JPEG_INCLUDE_DIR}/jpeglib.h")
file(READ "${JPEG_INCLUDE_DIR}/jpeglib.h" jpeglib_h_content)
string(REGEX MATCH "#define +JPEG_LIB_VERSION +([0-9]+)" "\\1" jpeglib_version "${jpeglib_h_content}")
set(jpeglib_version ${CMAKE_MATCH_1})

if ("${jpeglib_version}" STREQUAL "")
    message(STATUS "No version defined in ${JPEG_INCLUDE_DIR}/jpeglib.h, looking for jconfig.h")
    # libjpeg-turbo keeps JPEG_LIB_VERSION in jconfig.h, not jpeglib.h :/
    find_file(JCONFIG_H jconfig.h
        PATHS "${JPEG_INCLUDE_DIR}"
        PATH_SUFFIXES "${CMAKE_LIBRARY_ARCHITECTURE}"
        )
    if (NOT EXISTS "${JCONFIG_H}")
        message(FATAL_ERROR "Could not find jconfig.h. This file comes with libjpeg. You can specify its path with -DJCONFIG_H=/path/to/jconfig.h.")
    endif()
    message(STATUS "Found jconfig.h: ${JCONFIG_H}")
    message(STATUS "Looking for libjpeg version in ${JCONFIG_H}")
    file(READ "${JCONFIG_H}" jconfig_h_content)
    string(REGEX MATCH "#define +JPEG_LIB_VERSION +([0-9]+)" "\\1" jpeglib_version "${jconfig_h_content}")
    set(jpeglib_version ${CMAKE_MATCH_1})
endif()

if ("${jpeglib_version}" LESS 80)
    set(GV_JPEG_DIR libjpeg-62)
endif()

if ("${jpeglib_version}" EQUAL 80)
    set(GV_JPEG_DIR libjpeg-80)
endif()

if ("${jpeglib_version}" EQUAL 90)
    set(GV_JPEG_DIR libjpeg-90)
endif()

if ("${GV_JPEG_DIR}" STREQUAL "")
    message(FATAL_ERROR "Unknown libjpeg version: ${jpeglib_version}")
endif()

message(STATUS "libjpeg version: ${jpeglib_version}")

add_definitions(-Dlibjpeg_EXPORTS)
include_directories(
    ${CMAKE_CURRENT_SOURCE_DIR}/${GV_JPEG_DIR}
    ${CMAKE_CURRENT_SOURCE_DIR}/..
    ${CMAKE_CURRENT_BINARY_DIR}
    ${EXIV2_INCLUDE_DIR}
    ${JPEG_INCLUDE_DIR}
    ${PNG_INCLUDE_DIRS}
    )

# For config-gwenview.h
include_directories(
    ${CMAKE_CURRENT_BINARY_DIR}/..
    )

set(gwenviewlib_SRCS
    cms/iccjpeg.c
    cms/cmsprofile.cpp
    cms/cmsprofile_png.cpp
    contextmanager.cpp
    crop/cropwidget.cpp
    crop/cropimageoperation.cpp
    crop/croptool.cpp
    document/abstractdocumentimpl.cpp
    document/documentjob.cpp
    document/animateddocumentloadedimpl.cpp
    document/document.cpp
    document/documentfactory.cpp
    document/documentloadedimpl.cpp
    document/emptydocumentimpl.cpp
    document/jpegdocumentloadedimpl.cpp
    document/loadingdocumentimpl.cpp
    document/loadingjob.cpp
    document/savejob.cpp
    document/svgdocumentloadedimpl.cpp
    document/videodocumentloadedimpl.cpp
    documentview/abstractdocumentviewadapter.cpp
    documentview/abstractimageview.cpp
    documentview/abstractrasterimageviewtool.cpp
    documentview/birdeyeview.cpp
    documentview/documentview.cpp
    documentview/documentviewcontroller.cpp
    documentview/documentviewsynchronizer.cpp
    documentview/loadingindicator.cpp
    documentview/messageviewadapter.cpp
    documentview/rasterimageview.cpp
    documentview/rasterimageviewadapter.cpp
    documentview/svgviewadapter.cpp
    documentview/videoviewadapter.cpp
    about.cpp
    abstractimageoperation.cpp
    disabledactionshortcutmonitor.cpp
    documentonlyproxymodel.cpp
    documentview/documentviewcontainer.cpp
    binder.cpp
    eventwatcher.cpp
    historymodel.cpp
    archiveutils.cpp
    datewidget.cpp
    exiv2imageloader.cpp
    flowlayout.cpp
    fullscreenbar.cpp
    hud/hudbutton.cpp
    hud/hudbuttonbox.cpp
    hud/hudcountdown.cpp
    hud/hudlabel.cpp
    hud/hudmessagebubble.cpp
    hud/hudslider.cpp
    hud/hudtheme.cpp
    hud/hudwidget.cpp
    graphicswidgetfloater.cpp
    imageformats/imageformats.cpp
#     imageformats/jpegplugin.cpp
#     imageformats/jpeghandler.cpp
    imagemetainfomodel.cpp
    imagescaler.cpp
    imageutils.cpp
    invisiblebuttongroup.cpp
    iodevicejpegsourcemanager.cpp
    jpegcontent.cpp
    kindproxymodel.cpp
    semanticinfo/sorteddirmodel.cpp
    memoryutils.cpp
    mimetypeutils.cpp
    paintutils.cpp
    placetreemodel.cpp
    preferredimagemetainfomodel.cpp
    print/printhelper.cpp
    print/printoptionspage.cpp
    recursivedirmodel.cpp
    shadowfilter.cpp
    slidecontainer.cpp
    slideshow.cpp
    statusbartoolbutton.cpp
    redeyereduction/redeyereductionimageoperation.cpp
    redeyereduction/redeyereductiontool.cpp
    resize/resizeimageoperation.cpp
    resize/resizeimagedialog.cpp
    thumbnailprovider/thumbnailgenerator.cpp
    thumbnailprovider/thumbnailprovider.cpp
    thumbnailprovider/thumbnailwriter.cpp
    thumbnailview/abstractthumbnailviewhelper.cpp
    thumbnailview/abstractdocumentinfoprovider.cpp
    thumbnailview/contextbarbutton.cpp
    thumbnailview/dragpixmapgenerator.cpp
    thumbnailview/itemeditor.cpp
    thumbnailview/previewitemdelegate.cpp
    thumbnailview/thumbnailbarview.cpp
    thumbnailview/thumbnailslider.cpp
    thumbnailview/thumbnailview.cpp
    thumbnailview/tooltipwidget.cpp
    timeutils.cpp
    transformimageoperation.cpp
    urlutils.cpp
    widgetfloater.cpp
    zoomslider.cpp
    zoomwidget.cpp
    ${GV_JPEG_DIR}/transupp.c
    )

if (NOT GWENVIEW_SEMANTICINFO_BACKEND_NONE)
    set(gwenviewlib_SRCS
        ${gwenviewlib_SRCS}
        semanticinfo/abstractsemanticinfobackend.cpp
        semanticinfo/semanticinfodirmodel.cpp
        semanticinfo/tagitemdelegate.cpp
        semanticinfo/tagmodel.cpp
        semanticinfo/tagwidget.cpp
        )
endif()

if (GWENVIEW_SEMANTICINFO_BACKEND_FAKE)
    set(gwenviewlib_SRCS
        ${gwenviewlib_SRCS}
        semanticinfo/fakesemanticinfobackend.cpp
        )
endif()

if (GWENVIEW_SEMANTICINFO_BACKEND_BALOO)
    set(gwenviewlib_SRCS
        ${gwenviewlib_SRCS}
        semanticinfo/baloosemanticinfobackend.cpp
        )
endif()

set_source_files_properties(
    exiv2imageloader.cpp
    imagemetainfomodel.cpp
    timeutils.cpp
    PROPERTIES
    COMPILE_FLAGS "${KDE4_ENABLE_EXCEPTIONS}"
    )

ki18n_wrap_ui(gwenviewlib_SRCS
    crop/cropwidget.ui
    documentview/messageview.ui
    print/printoptionspage.ui
    redeyereduction/redeyereductionwidget.ui
    resize/resizeimagewidget.ui
    )

kconfig_add_kcfg_files(gwenviewlib_SRCS
    gwenviewconfig.kcfgc
    )

add_library(gwenviewlib SHARED ${gwenviewlib_SRCS})
generate_export_header(gwenviewlib BASE_NAME gwenviewlib)
set_target_properties(gwenviewlib PROPERTIES VERSION ${LIBGWENVIEW_VERSION} SOVERSION 5)
if (WIN32)
    set_target_properties(gwenviewlib PROPERTIES COMPILE_FLAGS -DJPEG_STATIC)
endif()

target_link_libraries(gwenviewlib
   KF5::KDELibs4Support
   Qt5::Concurrent
   Qt5::Svg
   Qt5::OpenGL
    ${JPEG_LIBRARY}
    ${EXIV2_LIBRARIES}
    ${PNG_LIBRARIES}
    ${LCMS2_LIBRARIES}
    ${PHONON_LIBRARY}
    )
if (WIN32)
    target_link_libraries(gwenviewlib ${EXPAT_LIBRARIES})
endif()

<<<<<<< HEAD
if (HAVE_X11)
    target_link_libraries(gwenviewlib Qt5::X11Extras ${X11_X11_LIB})
endif()

if (NOT GWENVIEW_SEMANTICINFO_BACKEND_NONE)
=======
if (GWENVIEW_SEMANTICINFO_BACKEND_BALOO)
>>>>>>> f9d5a644
    target_link_libraries(gwenviewlib
        KF5::Baloo
        KF5::FileMetaData
        )
endif()

install(TARGETS gwenviewlib ${INSTALL_TARGETS_DEFAULT_ARGS} LIBRARY NAMELINK_SKIP)<|MERGE_RESOLUTION|>--- conflicted
+++ resolved
@@ -231,15 +231,11 @@
     target_link_libraries(gwenviewlib ${EXPAT_LIBRARIES})
 endif()
 
-<<<<<<< HEAD
 if (HAVE_X11)
     target_link_libraries(gwenviewlib Qt5::X11Extras ${X11_X11_LIB})
 endif()
 
-if (NOT GWENVIEW_SEMANTICINFO_BACKEND_NONE)
-=======
 if (GWENVIEW_SEMANTICINFO_BACKEND_BALOO)
->>>>>>> f9d5a644
     target_link_libraries(gwenviewlib
         KF5::Baloo
         KF5::FileMetaData
