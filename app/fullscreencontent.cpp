--- conflicted
+++ resolved
@@ -79,19 +79,8 @@
     QPointer<FullScreenConfigWidget> mConfigWidget;
     KActionMenu* mOptionsAction;
 
-<<<<<<< HEAD
-    void createOptionsButton()
-    {
-        mOptionsButton = createButtonBarButton();
-        mOptionsButton->setIcon(KIcon("configure"));
-        mOptionsButton->setToolTip(i18nc("@info:tooltip", "Configure full screen mode"));
-        QObject::connect(mOptionsButton, SIGNAL(clicked()),
-                         q, SLOT(showFullScreenConfigDialog()));
-    }
-=======
     bool mFullScreenMode;
     bool mViewPageVisible;
->>>>>>> 8da76dfd
 
     void createOptionsAction()
     {
@@ -99,7 +88,7 @@
         mOptionsAction->setPriority(QAction::LowPriority);
         mOptionsAction->setDelayed(false);
         mOptionsAction->setIcon(KIcon("configure"));
-        mOptionsAction->setToolTip(i18nc("@info:tooltip", "Configure Full Screen Mode"));
+        mOptionsAction->setToolTip(i18nc("@info:tooltip", "Configure full screen mode"));
         QObject::connect(mOptionsAction->menu(), SIGNAL(aboutToShow()), q, SLOT(slotAboutToShowOptionsMenu()));
     }
 
