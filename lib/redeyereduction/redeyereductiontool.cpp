// vim: set tabstop=4 shiftwidth=4 expandtab:
/*
Gwenview: an image viewer
Copyright 2007 Aurélien Gâteau <agateau@kde.org>

This program is free software; you can redistribute it and/or
modify it under the terms of the GNU General Public License
as published by the Free Software Foundation; either version 2
of the License, or (at your option) any later version.

This program is distributed in the hope that it will be useful,
but WITHOUT ANY WARRANTY; without even the implied warranty of
MERCHANTABILITY or FITNESS FOR A PARTICULAR PURPOSE.  See the
GNU General Public License for more details.

You should have received a copy of the GNU General Public License
along with this program; if not, write to the Free Software
Foundation, Inc., 51 Franklin Street, Fifth Floor, Boston, MA 02110-1301, USA.

*/
// Self
#include "redeyereductiontool.h"

// Qt
#include <QDialogButtonBox>
#include <QGraphicsSceneMouseEvent>
#include <QPainter>
#include <QPushButton>
#include <QRect>
#include <QDebug>

// KDE

// Local
#include <lib/documentview/rasterimageview.h>
#include "gwenviewconfig.h"
#include "paintutils.h"
#include "redeyereductionimageoperation.h"
#include "ui_redeyereductionwidget.h"

namespace Gwenview
{

struct RedEyeReductionWidget : public QWidget, public Ui_RedEyeReductionWidget
{
    RedEyeReductionWidget()
    {
        setupUi(this);
        QPushButton* okButton = mainDialogButtonBox->button(QDialogButtonBox::Ok);
        okButton->setIcon(QIcon::fromTheme(QStringLiteral("redeyes")));
        okButton->setText(i18n("Reduce Red Eye"));
    }

    void showNotSetPage()
    {
        // Prevent Close button from turning blue upon accepting
        helpTextLabel->setFocus();

        stackedWidget->setCurrentWidget(notSetPage);
    }

    void showMainPage()
    {
        stackedWidget->setCurrentWidget(mainPage);
    }
};

struct RedEyeReductionToolPrivate
{
    RedEyeReductionTool* q;
    RedEyeReductionTool::Status mStatus;
    QPointF mCenter;
    int mDiameter;
    RedEyeReductionWidget* mToolWidget;

    void setupToolWidget()
    {
        mToolWidget = new RedEyeReductionWidget;
        mToolWidget->showNotSetPage();
        QObject::connect(mToolWidget->diameterSpinBox, SIGNAL(valueChanged(int)),
                         q, SLOT(setDiameter(int)));
        QObject::connect(mToolWidget->mainDialogButtonBox, &QDialogButtonBox::accepted,
                         q, &RedEyeReductionTool::slotApplyClicked);
        QObject::connect(mToolWidget->mainDialogButtonBox, &QDialogButtonBox::rejected,
                         q, &RedEyeReductionTool::done);
        QObject::connect(mToolWidget->helpDialogButtonBox, &QDialogButtonBox::rejected,
                         q, &RedEyeReductionTool::done);
    }

    QRectF rectF() const
    {
        if (mStatus == RedEyeReductionTool::NotSet) {
            return QRectF();
        }
        return QRectF(mCenter.x() - mDiameter / 2, mCenter.y() - mDiameter / 2, mDiameter, mDiameter);
    }
};

RedEyeReductionTool::RedEyeReductionTool(RasterImageView* view)
: AbstractRasterImageViewTool(view)
, d(new RedEyeReductionToolPrivate)
{
    d->q = this;
    d->mDiameter = GwenviewConfig::redEyeReductionDiameter();
    d->mStatus = NotSet;
    d->setupToolWidget();

    view->document()->startLoadingFullImage();
}

RedEyeReductionTool::~RedEyeReductionTool()
{
    GwenviewConfig::setRedEyeReductionDiameter(d->mDiameter);
    delete d->mToolWidget;
    delete d;
}

void RedEyeReductionTool::paint(QPainter* painter)
{
    if (d->mStatus == NotSet) {
        return;
    }
    QRectF docRectF = d->rectF();
    imageView()->document()->waitUntilLoaded();

    QRect docRect = PaintUtils::containingRect(docRectF);
    QImage img = imageView()->document()->image().copy(docRect);
    QRectF imgRectF(
        docRectF.left() - docRect.left(),
        docRectF.top()  - docRect.top(),
        docRectF.width(),
        docRectF.height()
    );
    RedEyeReductionImageOperation::apply(&img, imgRectF);

    const QRectF viewRectF = imageView()->mapToView(docRectF);
    painter->drawImage(viewRectF, img, imgRectF);
}

void RedEyeReductionTool::mousePressEvent(QGraphicsSceneMouseEvent* event)
{
    if (event->buttons() != Qt::LeftButton
        || event->modifiers() & Qt::ControlModifier) {
        event->ignore();
        return;
    }
    event->accept();
    if (d->mStatus == NotSet) {
        d->mToolWidget->diameterSpinBox->setValue(d->mDiameter);
        d->mToolWidget->showMainPage();
        d->mStatus = Adjusting;
    }
    d->mCenter = imageView()->mapToImage(event->pos());
    imageView()->update();
}

void RedEyeReductionTool::mouseMoveEvent(QGraphicsSceneMouseEvent* event)
{
    event->accept();
    if (event->buttons() == Qt::NoButton) {
        return;
    }
    d->mCenter = imageView()->mapToImage(event->pos());
    imageView()->update();
}

void RedEyeReductionTool::mouseReleaseEvent(QGraphicsSceneMouseEvent* event)
{
    // Just prevent the event from reaching the image view
    event->accept();
}

void RedEyeReductionTool::mouseDoubleClickEvent(QGraphicsSceneMouseEvent* event)
{
    if (event->buttons() != Qt::LeftButton) {
        event->ignore();
        return;
    }
    event->accept();
    d->mToolWidget->mainDialogButtonBox->accepted();
}

void RedEyeReductionTool::keyPressEvent(QKeyEvent* event)
{
    QDialogButtonBox *buttons = d->mToolWidget->mainDialogButtonBox;
    switch (event->key()) {
    case Qt::Key_Escape:
        event->accept();
        buttons->rejected();
        break;
    case Qt::Key_Return:
    case Qt::Key_Enter: {
        event->accept();
<<<<<<< HEAD
        if (d->mStatus == Adjusting) {
=======
        auto focusButton = static_cast<QPushButton*>(buttons->focusWidget());
        if (focusButton && buttons->buttonRole(focusButton) == QDialogButtonBox::RejectRole) {
            buttons->rejected();
        } else {
>>>>>>> df8cb1ab
            buttons->accepted();
        }
        break;
    }
    default:
        break;
    }
}

void RedEyeReductionTool::toolActivated()
{
    imageView()->setCursor(Qt::CrossCursor);
}

void RedEyeReductionTool::slotApplyClicked()
{
    QRectF docRectF = d->rectF();
    if (!docRectF.isValid()) {
        qWarning() << "invalid rect";
        return;
    }
    RedEyeReductionImageOperation* op = new RedEyeReductionImageOperation(docRectF);
    emit imageOperationRequested(op);

    d->mStatus = NotSet;
    d->mToolWidget->showNotSetPage();
}

void RedEyeReductionTool::setDiameter(int value)
{
    d->mDiameter = value;
    imageView()->update();
}

QWidget* RedEyeReductionTool::widget() const
{
    return d->mToolWidget;
}

} // namespace<|MERGE_RESOLUTION|>--- conflicted
+++ resolved
@@ -191,14 +191,10 @@
     case Qt::Key_Return:
     case Qt::Key_Enter: {
         event->accept();
-<<<<<<< HEAD
-        if (d->mStatus == Adjusting) {
-=======
         auto focusButton = static_cast<QPushButton*>(buttons->focusWidget());
         if (focusButton && buttons->buttonRole(focusButton) == QDialogButtonBox::RejectRole) {
             buttons->rejected();
-        } else {
->>>>>>> df8cb1ab
+        } else if (d->mStatus == Adjusting) {
             buttons->accepted();
         }
         break;
